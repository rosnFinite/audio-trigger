--- conflicted
+++ resolved
@@ -1,218 +1,214 @@
-import json
-import os
-import time
-import pyaudio
-import numpy as np
-import scipy.io.wavfile as wav
-import collections
-import plotly.graph_objs as go
-from typing import List, Optional, Tuple
-
-from webapp.processing.fourier import get_dominant_freq, calc_quality_score, get_dba_level, fft
-
-
-class AudioRecorder:
-    def __init__(self, buffer_size=10, rate=16000, channels=2, chunksize=1024):
-        # "CHUNK" is the (arbitrarily chosen) number of frames the (potentially very long)
-        self.chunksize = chunksize
-        # channels == 1, only audio input | channels == 2, audio and egg input
-        self.channels = channels
-        # "RATE" is the "sampling rate", i.e. the number of frames per second
-        self.rate = rate
-        self.buffer_size = buffer_size
-        self.frames = collections.deque([] * int((buffer_size * rate) / chunksize),
-                                        maxlen=int((buffer_size * rate) / chunksize))
-        self.p = pyaudio.PyAudio()
-        self.stream = None
-        self.recording_devices = self.__load_recording_devices()
-        self.recording_device = None
-
-    def get_audio_data(self):
-        if self.channels == 1:
-            return np.hstack(self.frames)
-        return np.hstack(self.frames)[0::2]
-
-    def get_egg_data(self):
-        if self.channels != 2:
-            return None
-        return np.hstack(self.frames)[1::2]
-
-
-    def __load_recording_devices(self):
-        info = self.p.get_host_api_info_by_index(0)
-        devices = []
-        for i in range(0, info.get('deviceCount')):
-            if (self.p.get_device_info_by_host_api_device_index(0, i).get('maxInputChannels')) > 0:
-                devices.append(self.p.get_device_info_by_host_api_device_index(0, i).get('name'))
-        return devices
-
-    def __recording_callback(self, input_data, frame_count, time_info, flags):
-        frame = np.frombuffer(input_data, dtype=np.int16)
-        self.frames.append(frame)
-        return input_data, pyaudio.paContinue
-
-    def start_stream(self, input_device_index):
-        self.recording_device = input_device_index
-<<<<<<< HEAD
-        print(self.channels)
-=======
->>>>>>> e4baaec9
-        self.stream = self.p.open(format=pyaudio.paInt16,
-                                  channels=self.channels,
-                                  rate=self.rate,
-                                  input=True,
-                                  input_device_index=input_device_index,
-                                  frames_per_buffer=self.chunksize,
-                                  stream_callback=self.__recording_callback)
-        if self.stream.is_active():
-            print("Stream is active.")
-
-    def stop_stream(self):
-        if self.stream is None:
-            raise RuntimeError("Stream has not been created.")
-        if self.stream is not None and not self.stream.is_active():
-            raise RuntimeError("Stream is currently not active.")
-        self.recording_device = None
-        self.stream.close()
-        print("Stream stopped.")
-
-    def stop_stream_and_save_wav(self, save_path):
-        self.stop_stream()
-        wav.write(f"{save_path}/out.wav", self.rate, self.get_audio_data())
-        print(f"Stream stopped and file saved at '{save_path}/out.wav'")
-
-    def terminate(self):
-        self.p.terminate()
-
-
-class Trigger(AudioRecorder):
-    def __init__(self,
-                 rec_destination: str = time.strftime("%Y%m%d-%H%M%S", time.gmtime()),
-                 dba_calib_file: Optional[str] = None,
-                 min_q_score: float = 50,
-                 semitone_bin_size: int = 2,
-                 dba_bin_size: int = 5,
-                 buffer_size: float = 1.0,
-                 channels: int = 1,
-                 rate: int = 44100,
-                 chunksize: int = 1024):
-        super().__init__(buffer_size, rate, channels, chunksize)
-        self.calib_factors = self.__load_calib_factors(dba_calib_file) if dba_calib_file is not None else None
-        self.grid = Grid(semitone_bin_size, dba_bin_size, min_q_score)
-        self.__rec_destination = f"{os.path.dirname(os.path.abspath(__file__))}/{rec_destination}"
-        # check if trigger destination folder exists, else create
-        self.__check_rec_destination()
-
-    def __check_rec_destination(self):
-        if os.path.exists(self.__rec_destination):
-            return
-        os.makedirs(self.__rec_destination)
-
-    def __load_calib_factors(self, dba_calib_file: str) -> dict:
-        with open(dba_calib_file) as f:
-            corr_factors = json.load(f)
-        return {value[1]: value[2] for value in list(corr_factors.values())}
-
-    def start_trigger(self, input_device_index: int):
-        self.recording_device = input_device_index
-        self.stream = self.p.open(format=pyaudio.paInt16,
-                                  channels=self.channels,
-                                  rate=self.rate,
-                                  input=True,
-                                  input_device_index=input_device_index,
-                                  frames_per_buffer=self.chunksize,
-                                  stream_callback=self.__trigger_callback)
-
-    def __trigger_callback(self, input_data, frame_count, time_info, flags):
-        #TODO: Check if emptying frames will lead to better results -> less overlap between trigger
-        frame = np.frombuffer(input_data, dtype=np.int16)
-        self.frames.append(frame)
-        if len(self.frames) == self.frames.maxlen:
-            data = self.get_audio_data()
-            fourier, fourier_to_plot, abs_freq, w = fft(data, self.rate)
-            # print(get_dba_level(data, self.rate))
-            filename = self.grid.add_trigger(get_dominant_freq(abs_freq=abs_freq, w=w),
-                                             get_dba_level(data, self.rate, corr_dict=self.calib_factors),
-                                             calc_quality_score(abs_freq=abs_freq))
-            if filename is not None:
-                wav.write(f"{self.__rec_destination}/{filename}", self.rate, data)
-        return input_data, pyaudio.paContinue
-
-    def stop_trigger(self):
-        super().stop_stream()
-
-
-class Grid:
-    def __init__(self, semitone_bin_size: int, dba_bin_size: int, min_q_score: float):
-        self.__last_data_tuple: Optional[Tuple[int, int]] = None
-        self.freq_bins_lb: List[float] = self.__calc_freq_lower_bounds(semitone_bin_size)
-        self.dba_bins_lb: List[int] = self.__calc_dba_lower_bounds(dba_bin_size)
-        self.min_q_score: float = min_q_score
-        self.grid: List[List[Optional[float]]] = [[None] * len(self.freq_bins_lb) for _ in range(len(self.dba_bins_lb))]
-
-    def __calc_freq_lower_bounds(self, semitone_bin_size: int) -> List[float]:
-        # arbitrary start point for semitone calculations
-        lower_bounds = [55.0]
-        while lower_bounds[-1] < 2093:
-            lower_bounds.append(np.power(2, semitone_bin_size / 12) * lower_bounds[-1])
-        return lower_bounds
-
-    def __calc_dba_lower_bounds(self, dba_bin_size: int) -> List[int]:
-        lower_bounds = [45]
-        while lower_bounds[-1] < 110:
-            lower_bounds.append(lower_bounds[-1] + 5)
-        return lower_bounds
-
-    def add_trigger(self, freq: float, dba: float, q_score: float) -> Optional[str]:
-        # find corresponding freq and db bins
-        freq_bin = np.searchsorted(self.freq_bins_lb, freq)
-        dba_bin = np.searchsorted(self.dba_bins_lb, dba)
-        if freq_bin == 0 or dba_bin == 0:
-            # value is smaller than the lowest bound
-            return None
-        self.__last_data_tuple = (freq_bin, dba_bin)
-        if q_score > self.min_q_score:
-            return None
-        print(q_score)
-        old_q_score = self.grid[dba_bin - 1][freq_bin - 1]
-        if old_q_score is None:
-            self.grid[dba_bin - 1][freq_bin - 1] = q_score
-            print(f"new entry for {self.freq_bins_lb[freq_bin - 1]} Q: {q_score}")
-        else:
-            if old_q_score > q_score:
-                self.grid[dba_bin - 1][freq_bin - 1] = q_score
-                print(f"updated entry for {self.freq_bins_lb[freq_bin - 1]} old Q: {old_q_score} -> new Q: {q_score}")
-        # return filename for added trigger point
-        return self.__build_file_name(freq_bin-1, dba_bin-1)
-
-    def __build_file_name(self, freq_bin: int, dba_bin: int):
-        return f"freqLB_{freq_bin}_dbaLB_{dba_bin}.wav"
-
-    def show_grid(self) -> go.Figure:
-        fig = go.Figure(data=go.Heatmap(
-            z=self.grid,
-            hoverongaps=False
-        ))
-        if self.__last_data_tuple is not None:
-            freq, dba = self.__last_data_tuple
-            fig.add_trace(
-                go.Scatter(x=[freq-1], y=[dba-1])
-            )
-        fig.update_layout(
-            xaxis=dict(
-                tickmode="array",
-                tickvals=list(range(len(self.freq_bins_lb))),
-                ticktext=["%.2f" % freq_bin for freq_bin in self.freq_bins_lb]
-            ),
-            yaxis=dict(
-                tickmode="array",
-                tickvals=list(range(len(self.dba_bins_lb))),
-                ticktext=self.dba_bins_lb
-            )
-        )
-        return fig
-
-
-if __name__ == "__main__":
-    trigger = AudioRecorder()
-    trigger.start_stream(input_device_index=2)
+import json
+import os
+import time
+import pyaudio
+import numpy as np
+import scipy.io.wavfile as wav
+import collections
+import plotly.graph_objs as go
+from typing import List, Optional, Tuple
+
+from webapp.processing.fourier import get_dominant_freq, calc_quality_score, get_dba_level, fft
+
+
+class AudioRecorder:
+    def __init__(self, buffer_size=10, rate=16000, channels=2, chunksize=1024):
+        # "CHUNK" is the (arbitrarily chosen) number of frames the (potentially very long)
+        self.chunksize = chunksize
+        # channels == 1, only audio input | channels == 2, audio and egg input
+        self.channels = channels
+        # "RATE" is the "sampling rate", i.e. the number of frames per second
+        self.rate = rate
+        self.buffer_size = buffer_size
+        self.frames = collections.deque([] * int((buffer_size * rate) / chunksize),
+                                        maxlen=int((buffer_size * rate) / chunksize))
+        self.p = pyaudio.PyAudio()
+        self.stream = None
+        self.recording_devices = self.__load_recording_devices()
+        self.recording_device = None
+
+    def get_audio_data(self):
+        if self.channels == 1:
+            return np.hstack(self.frames)
+        return np.hstack(self.frames)[0::2]
+
+    def get_egg_data(self):
+        if self.channels != 2:
+            return None
+        return np.hstack(self.frames)[1::2]
+
+
+    def __load_recording_devices(self):
+        info = self.p.get_host_api_info_by_index(0)
+        devices = []
+        for i in range(0, info.get('deviceCount')):
+            if (self.p.get_device_info_by_host_api_device_index(0, i).get('maxInputChannels')) > 0:
+                devices.append(self.p.get_device_info_by_host_api_device_index(0, i).get('name'))
+        return devices
+
+    def __recording_callback(self, input_data, frame_count, time_info, flags):
+        frame = np.frombuffer(input_data, dtype=np.int16)
+        self.frames.append(frame)
+        return input_data, pyaudio.paContinue
+
+    def start_stream(self, input_device_index):
+        self.recording_device = input_device_index
+        self.stream = self.p.open(format=pyaudio.paInt16,
+                                  channels=self.channels,
+                                  rate=self.rate,
+                                  input=True,
+                                  input_device_index=input_device_index,
+                                  frames_per_buffer=self.chunksize,
+                                  stream_callback=self.__recording_callback)
+        if self.stream.is_active():
+            print("Stream is active.")
+
+    def stop_stream(self):
+        if self.stream is None:
+            raise RuntimeError("Stream has not been created.")
+        if self.stream is not None and not self.stream.is_active():
+            raise RuntimeError("Stream is currently not active.")
+        self.recording_device = None
+        self.stream.close()
+        print("Stream stopped.")
+
+    def stop_stream_and_save_wav(self, save_path):
+        self.stop_stream()
+        wav.write(f"{save_path}/out.wav", self.rate, self.get_audio_data())
+        print(f"Stream stopped and file saved at '{save_path}/out.wav'")
+
+    def terminate(self):
+        self.p.terminate()
+
+
+class Trigger(AudioRecorder):
+    def __init__(self,
+                 rec_destination: str = time.strftime("%Y%m%d-%H%M%S", time.gmtime()),
+                 dba_calib_file: Optional[str] = None,
+                 min_q_score: float = 50,
+                 semitone_bin_size: int = 2,
+                 dba_bin_size: int = 5,
+                 buffer_size: float = 1.0,
+                 channels: int = 1,
+                 rate: int = 44100,
+                 chunksize: int = 1024):
+        super().__init__(buffer_size, rate, channels, chunksize)
+        self.calib_factors = self.__load_calib_factors(dba_calib_file) if dba_calib_file is not None else None
+        self.grid = Grid(semitone_bin_size, dba_bin_size, min_q_score)
+        self.__rec_destination = f"{os.path.dirname(os.path.abspath(__file__))}/{rec_destination}"
+        # check if trigger destination folder exists, else create
+        self.__check_rec_destination()
+
+    def __check_rec_destination(self):
+        if os.path.exists(self.__rec_destination):
+            return
+        os.makedirs(self.__rec_destination)
+
+    def __load_calib_factors(self, dba_calib_file: str) -> dict:
+        with open(dba_calib_file) as f:
+            corr_factors = json.load(f)
+        return {value[1]: value[2] for value in list(corr_factors.values())}
+
+    def start_trigger(self, input_device_index: int):
+        self.recording_device = input_device_index
+        self.stream = self.p.open(format=pyaudio.paInt16,
+                                  channels=self.channels,
+                                  rate=self.rate,
+                                  input=True,
+                                  input_device_index=input_device_index,
+                                  frames_per_buffer=self.chunksize,
+                                  stream_callback=self.__trigger_callback)
+
+    def __trigger_callback(self, input_data, frame_count, time_info, flags):
+        #TODO: Check if emptying frames will lead to better results -> less overlap between trigger
+        frame = np.frombuffer(input_data, dtype=np.int16)
+        self.frames.append(frame)
+        if len(self.frames) == self.frames.maxlen:
+            data = self.get_audio_data()
+            fourier, fourier_to_plot, abs_freq, w = fft(data, self.rate)
+            # print(get_dba_level(data, self.rate))
+            filename = self.grid.add_trigger(get_dominant_freq(abs_freq=abs_freq, w=w),
+                                             get_dba_level(data, self.rate, corr_dict=self.calib_factors),
+                                             calc_quality_score(abs_freq=abs_freq))
+            if filename is not None:
+                wav.write(f"{self.__rec_destination}/{filename}", self.rate, data)
+        return input_data, pyaudio.paContinue
+
+    def stop_trigger(self):
+        super().stop_stream()
+
+
+class Grid:
+    def __init__(self, semitone_bin_size: int, dba_bin_size: int, min_q_score: float):
+        self.__last_data_tuple: Optional[Tuple[int, int]] = None
+        self.freq_bins_lb: List[float] = self.__calc_freq_lower_bounds(semitone_bin_size)
+        self.dba_bins_lb: List[int] = self.__calc_dba_lower_bounds(dba_bin_size)
+        self.min_q_score: float = min_q_score
+        self.grid: List[List[Optional[float]]] = [[None] * len(self.freq_bins_lb) for _ in range(len(self.dba_bins_lb))]
+
+    def __calc_freq_lower_bounds(self, semitone_bin_size: int) -> List[float]:
+        # arbitrary start point for semitone calculations
+        lower_bounds = [55.0]
+        while lower_bounds[-1] < 2093:
+            lower_bounds.append(np.power(2, semitone_bin_size / 12) * lower_bounds[-1])
+        return lower_bounds
+
+    def __calc_dba_lower_bounds(self, dba_bin_size: int) -> List[int]:
+        lower_bounds = [45]
+        while lower_bounds[-1] < 110:
+            lower_bounds.append(lower_bounds[-1] + 5)
+        return lower_bounds
+
+    def add_trigger(self, freq: float, dba: float, q_score: float) -> Optional[str]:
+        # find corresponding freq and db bins
+        freq_bin = np.searchsorted(self.freq_bins_lb, freq)
+        dba_bin = np.searchsorted(self.dba_bins_lb, dba)
+        if freq_bin == 0 or dba_bin == 0:
+            # value is smaller than the lowest bound
+            return None
+        self.__last_data_tuple = (freq_bin, dba_bin)
+        if q_score > self.min_q_score:
+            return None
+        print(q_score)
+        old_q_score = self.grid[dba_bin - 1][freq_bin - 1]
+        if old_q_score is None:
+            self.grid[dba_bin - 1][freq_bin - 1] = q_score
+            print(f"new entry for {self.freq_bins_lb[freq_bin - 1]} Q: {q_score}")
+        else:
+            if old_q_score > q_score:
+                self.grid[dba_bin - 1][freq_bin - 1] = q_score
+                print(f"updated entry for {self.freq_bins_lb[freq_bin - 1]} old Q: {old_q_score} -> new Q: {q_score}")
+        # return filename for added trigger point
+        return self.__build_file_name(freq_bin-1, dba_bin-1)
+
+    def __build_file_name(self, freq_bin: int, dba_bin: int):
+        return f"freqLB_{freq_bin}_dbaLB_{dba_bin}.wav"
+
+    def show_grid(self) -> go.Figure:
+        fig = go.Figure(data=go.Heatmap(
+            z=self.grid,
+            hoverongaps=False
+        ))
+        if self.__last_data_tuple is not None:
+            freq, dba = self.__last_data_tuple
+            fig.add_trace(
+                go.Scatter(x=[freq-1], y=[dba-1])
+            )
+        fig.update_layout(
+            xaxis=dict(
+                tickmode="array",
+                tickvals=list(range(len(self.freq_bins_lb))),
+                ticktext=["%.2f" % freq_bin for freq_bin in self.freq_bins_lb]
+            ),
+            yaxis=dict(
+                tickmode="array",
+                tickvals=list(range(len(self.dba_bins_lb))),
+                ticktext=self.dba_bins_lb
+            )
+        )
+        return fig
+
+
+if __name__ == "__main__":
+    trigger = Trigger("TEST")
+    trigger.start_trigger(input_device_index=1)
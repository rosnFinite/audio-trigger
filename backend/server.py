import os.path
<<<<<<< HEAD
import sys
from flask import Flask, request, jsonify
from flask_socketio import SocketIO, emit
from flask_cors import CORS

# solution for path problems using vscode
sys.path.append("D:\\rosef\\audio-trigger")

from recorder import Trigger
=======

from flask import Flask, request
from flask_socketio import SocketIO, emit
from flask_cors import CORS

from recorder import AudioRecorder
>>>>>>> 7002d1e9

UPLOAD_FOLDER = "./tmp"
ALLOWED_EXTENSIONS = {"json"}

app = Flask(__name__)
app.config['SECRET_KEY'] = 'secret!'
app.config["UPLOAD_FOLDER"] = UPLOAD_FOLDER
CORS(app, resources={r"/*": {"origins": "*"}})
server = SocketIO(app, cors_allowed_origins="*")



def allowed_file(filename):
    return "." in filename and filename.rsplit(".", 1)[1].lower() in ALLOWED_EXTENSIONS


@app.route("/devices")
def get_devices():
    """return all available recording devices"""
    device_list = []
    for idx, device in enumerate(AudioRecorder().recording_devices):
        device_list.append({"id": str(idx),"name": device})
    return {"devices": device_list}

@app.post("/settings")
def post_settings():
    """handling post request for setting the recording device"""
    data = request.get_json()
    print(data)
    return "Setting successfully received", 200

@app.post("/upload-calib")
def upload_calib():
    """handling post request for uploading json calibration files"""
    if "file" not in request.files:
        return "Upload unsuccessful", 400
    file = request.files["file"]
    if file.filename == "":
        return "Upload unsuccessful", 400
    if file and allowed_file(file.filename):
        file.save(os.path.join(app.config["UPLOAD_FOLDER"], "calibration.json"))
    return "File successfully uploaded", 200


@server.on("connect")
def connected():
    """event listener when client connects to the server"""
    print(f"client has connected: {request.sid}")


@server.on('trigger')
def handle_grid_update(data):
    """event listener when grid updates"""
    print(f"Received trigger: {data}")
    emit("trigger", data, broadcast=True)


@server.on("voice")
def handle_voice_update(data):
    """event listener when audio information update"""
    print(f"Received audio update: {data}")
    emit("voice", data, broadcast=True)


@server.on("disconnect")
def disconnected():
    """event listener when client disconnects to the server"""
    print("client disconnected")


if __name__ == '__main__':
    server.run(app, debug=True, port=5001)

<|MERGE_RESOLUTION|>--- conflicted
+++ resolved
@@ -1,22 +1,14 @@
 import os.path
-<<<<<<< HEAD
 import sys
-from flask import Flask, request, jsonify
+
+from flask import Flask, request
 from flask_socketio import SocketIO, emit
 from flask_cors import CORS
 
 # solution for path problems using vscode
 sys.path.append("D:\\rosef\\audio-trigger")
 
-from recorder import Trigger
-=======
-
-from flask import Flask, request
-from flask_socketio import SocketIO, emit
-from flask_cors import CORS
-
 from recorder import AudioRecorder
->>>>>>> 7002d1e9
 
 UPLOAD_FOLDER = "./tmp"
 ALLOWED_EXTENSIONS = {"json"}

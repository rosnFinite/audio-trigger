import logging
import os
import concurrent.futures
import threading
import time
import nidaqmx
import nidaqmx.constants
import nidaqmx.error_codes
import nidaqmx.errors
import nidaqmx.system
import numpy as np

from typing import List, Optional
from nidaqmx.stream_readers import AnalogMultiChannelReader
from nidaqmx.stream_writers import DigitalSingleChannelWriter

from src.config_utils import CONFIG

logger = logging.getLogger(__name__)
logger.setLevel(logging.DEBUG)


class DAQ_Device:
    def __init__(self,
                 sample_rate: Optional[int] = 20000,
                 sampling_time: Optional[float] = None,
                 analog_input_channels: Optional[List[str]] = None,
                 digital_trig_channel: Optional[str] = None,
                 device_id: Optional[str] = None,
                 from_config: bool = False):
        self.device = self.__select_daq(device_id)
        if from_config:
            self.analog_input_channels = CONFIG["voice_field"]["analog_input_channels"]
            self.digital_trig_channel = CONFIG["voice_field"]["digital_trigger_channel"]
            self.sample_rate = CONFIG["voice_field"]["sample_rate"]
            self.sampling_time = CONFIG["recorder"]["buffer_size"]
            self.num_samples = int(self.sample_rate * self.sampling_time)
        else:
            if analog_input_channels is None or digital_trig_channel is None:
                raise ValueError("analog_input_channels and digital_trig_channel need to be provided.")
            if type(analog_input_channels) is not list:
                raise TypeError("analog_input_channels must be a list of strings.")
            if type(digital_trig_channel) is not str:
                raise TypeError("digital_trig_channel must be a string.")
            if sampling_time is None:
                raise ValueError(f"sampling_time needs to be provided to calculate number of samples to acquire per channel")
            self.analog_input_channels = analog_input_channels
            self.digital_trig_channel = digital_trig_channel
            self.sample_rate = sample_rate
            self.sampling_time = sampling_time
            self.num_samples = int(sample_rate * sampling_time)
<<<<<<< HEAD
        if self.device is not None:
=======
        # TODO: Handle case when no ni-daqmx is installed
        try:
>>>>>>> 3652fb89
            self.task_in = nidaqmx.Task()
            self.task_out = nidaqmx.Task()
            self.__setup_tasks()
            logger.debug(f"Tasks created - input_buf_size: {self.task_in.in_stream.input_buf_size}, auto_start: {self.task_in.in_stream.auto_start}, channels_to_read: {self.task_in.in_stream.channels_to_read}, avail_samp_per_chan: {self.task_in.in_stream.avail_samp_per_chan}, input_onbrd_buf_size: {self.task_in.in_stream.input_onbrd_buf_size}, offset: {self.task_in.in_stream.offset}")
<<<<<<< HEAD

            # attributes for the thread pool
            self._file_lock = threading.Lock()
            self.id = 0
            self.pool = concurrent.futures.ThreadPoolExecutor(max_workers=4)
=======
        except nidaqmx.errors.DaqNotFoundError:
            logger.warning("No NI-DAQmx installation found on this system. Continuing without...")
        # attributes for the thread pool
        self._file_lock = threading.Lock()
        self.id = 0
        self.pool = concurrent.futures.ThreadPoolExecutor(max_workers=4)
>>>>>>> 3652fb89
    
    def __reinit_in_task(self):
        if self.device is None:
            return
        self.task_in.close()
        self.task_in = nidaqmx.Task()
        for ai_channel in self.analog_input_channels:
            self.task_in.ai_channels.add_ai_voltage_chan(f"/{self.device.name}/{ai_channel}")
        self.task_in.timing.cfg_samp_clk_timing(
            rate=self.sample_rate,
            sample_mode=nidaqmx.constants.AcquisitionType.FINITE,
            samps_per_chan=self.num_samples
        )
        self.task_in.triggers.reference_trigger.cfg_dig_edge_ref_trig(
            pretrigger_samples=self.num_samples-2,
            trigger_source=f"/{self.device.name}/{self.digital_trig_channel}",
            trigger_edge=nidaqmx.constants.Edge.RISING
        )
        self.task_in.in_stream.over_write = nidaqmx.constants.OverwriteMode.OVERWRITE_UNREAD_SAMPLES
        self.task_in.in_stream.relative_to = nidaqmx.constants.ReadRelativeTo.FIRST_PRETRIGGER_SAMPLE
        self.task_in.start()
    
    def __setup_tasks(self):
        if self.device is None:
            return
        self.__reinit_in_task()
        
        self.task_out.do_channels.add_do_chan(
            lines=f"/{self.device.name}/{self.digital_trig_channel}",
            line_grouping=nidaqmx.constants.LineGrouping.CHAN_PER_LINE
        )
        
        self.task_out.start()
        
<<<<<<< HEAD
    def __save_as_csv(self, data, save_dir):
        if self.device is None:
            return
=======
    def save_as_csv(self, data, save_dir):
>>>>>>> 3652fb89
        with self._file_lock:
            if data is not None:
                header = ",".join(["time"] + self.analog_input_channels)
                save_path = os.path.join(save_dir, "measurements.csv")
                np.savetxt(save_path, data, delimiter=",", header=header, comments="")
                logger.info(f"Successfully saved acquired DAQ data and saved it to {save_path}")
            else:
                logger.warning("No data has been acquired to be stored.")
                with open(os.path.join(save_dir, "measurment_error_info.txt"), "w") as error_file:
                    print("Critical error occured. DAQ measurement process could NOT be started. Check if another program "
                        "is reserving/using DAQ resources.", file=error_file)
    
    @staticmethod
    def __select_daq(device_id: str = None) -> Optional[nidaqmx.system.Device]:
        """Selects a connected NI-DAQmx device either by providing its id or by
        auto-detecting a device if no device_id is given.
        Auto-detection will select the first device in the list of connected devices per default.

        Will return None, without a thrown exception IF:
        - No DAQ device is connected to the system (missing USB link)
        - No NI-DAQmx installation was found on the system (missing driver)
        - NI-DAQms is not supported on this system (e.g. macOS)
        """
        try:
            # check if a daq device is connected
            if len(nidaqmx.system.System.local().devices) == 0:
                logger.critical("No DAQ device connected. Continuing without...")
                return None
            device_list = list(nidaqmx.system.System.local().devices)
            logger.info(f"{len(device_list)} DAQ devices connected")
            # auto select first device in list if no specific ID was provided
            if device_id is None:
                device = device_list[0]
                logger.info(f"Device: {device} was auto selected.")
                return device
            else:
                device = device_list[device_list.index(device_id)]
                logger.info(f"Device: {device} was manually selected.")
                return device
        except nidaqmx.errors.DaqNotFoundError:
            logger.critical("No NI-DAQmx installation found on this system. Continuing without...")
            return None
        except nidaqmx.errors.DaqNotSupportedError:
            logger.critical("NI-DAQmx not supported on this device. Continuing without...")
            return None
    
    def start_acquisition(self) -> any:
        """Starts the data acquisition process with the provided settings and saves the acquired data to a file.
        Provided 'save_dir' must be a valid path to a directory where the data will be saved. Filename will be
        'measurements.csv'.
        Full path -> 'save_dir'/measurements.csv
        """
        if self.device is None:
            raise AttributeError("No DAQ device connected. Cannot start acquisition.")
        data = None
        try:
            logger.debug("Starting acquisition...")
            # create trigger signal
            self.task_out.write([True, False])
            
            measurements = self.task_in.read(number_of_samples_per_channel=nidaqmx.constants.READ_ALL_AVAILABLE)
            timestamps = np.array([x/self.sample_rate for x in range(len(measurements))])
            
            measurements = np.array(measurements)
            # extract every dimension from measurements (each is an input channel) and collect every data to save in list
            d_list = [timestamps[:, np.newaxis]]
            if len(measurements.shape) == 2:
                for dim in measurements:
                    d_list.append(dim[:, np.newaxis])
            else:
                d_list.append(measurements[:, np.newaxis])
            
            data = np.hstack(tuple(d_list))
            # self.save_as_csv(data, save_dir)
        except nidaqmx.errors.DaqError as e:
            logger.critical(e)
            self.delete_all_tasks()
        # prepare for next acquisition
        # in_task needs to be reinit to be able to retrigger
        self.__reinit_in_task()
        return data
        
    
    def delete_all_tasks(self):
        if self.device is None:
            return
        try:
            self.task_in.close()
            self.task_out.close()
        except nidaqmx.errors.DaqError:
            logger.warning("Tasks seem to be closed already.")
        except AttributeError:
            logger.warning("Tasks have not been initialized yet. (Probably missing NI-DAQmx installation)")<|MERGE_RESOLUTION|>--- conflicted
+++ resolved
@@ -49,30 +49,18 @@
             self.sample_rate = sample_rate
             self.sampling_time = sampling_time
             self.num_samples = int(sample_rate * sampling_time)
-<<<<<<< HEAD
-        if self.device is not None:
-=======
         # TODO: Handle case when no ni-daqmx is installed
         try:
->>>>>>> 3652fb89
             self.task_in = nidaqmx.Task()
             self.task_out = nidaqmx.Task()
             self.__setup_tasks()
             logger.debug(f"Tasks created - input_buf_size: {self.task_in.in_stream.input_buf_size}, auto_start: {self.task_in.in_stream.auto_start}, channels_to_read: {self.task_in.in_stream.channels_to_read}, avail_samp_per_chan: {self.task_in.in_stream.avail_samp_per_chan}, input_onbrd_buf_size: {self.task_in.in_stream.input_onbrd_buf_size}, offset: {self.task_in.in_stream.offset}")
-<<<<<<< HEAD
-
-            # attributes for the thread pool
-            self._file_lock = threading.Lock()
-            self.id = 0
-            self.pool = concurrent.futures.ThreadPoolExecutor(max_workers=4)
-=======
         except nidaqmx.errors.DaqNotFoundError:
             logger.warning("No NI-DAQmx installation found on this system. Continuing without...")
         # attributes for the thread pool
         self._file_lock = threading.Lock()
         self.id = 0
         self.pool = concurrent.futures.ThreadPoolExecutor(max_workers=4)
->>>>>>> 3652fb89
     
     def __reinit_in_task(self):
         if self.device is None:
@@ -107,13 +95,9 @@
         
         self.task_out.start()
         
-<<<<<<< HEAD
     def __save_as_csv(self, data, save_dir):
         if self.device is None:
             return
-=======
-    def save_as_csv(self, data, save_dir):
->>>>>>> 3652fb89
         with self._file_lock:
             if data is not None:
                 header = ",".join(["time"] + self.analog_input_channels)
@@ -204,6 +188,4 @@
             self.task_in.close()
             self.task_out.close()
         except nidaqmx.errors.DaqError:
-            logger.warning("Tasks seem to be closed already.")
-        except AttributeError:
-            logger.warning("Tasks have not been initialized yet. (Probably missing NI-DAQmx installation)")+            logger.warning("Tasks seem to be closed already.")